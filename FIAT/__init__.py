"""FInite element Automatic Tabulator -- supports constructing and
evaluating arbitrary order Lagrange and many other elements.
Simplices in one, two, and three dimensions are supported."""

from __future__ import absolute_import, print_function, division

# Import finite element classes
<<<<<<< HEAD
from FIAT.finite_element import FiniteElement, CiarletElement  # noqa
=======
from FIAT.finite_element import FiniteElement  # noqa: F401
>>>>>>> 34c8b079
from FIAT.argyris import Argyris
from FIAT.argyris import QuinticArgyris
from FIAT.brezzi_douglas_marini import BrezziDouglasMarini
from FIAT.brezzi_douglas_fortin_marini import BrezziDouglasFortinMarini
from FIAT.discontinuous_lagrange import DiscontinuousLagrange
from FIAT.discontinuous_taylor import DiscontinuousTaylor
from FIAT.discontinuous_raviart_thomas import DiscontinuousRaviartThomas
from FIAT.hermite import CubicHermite
from FIAT.lagrange import Lagrange
from FIAT.gauss_lobatto_legendre import GaussLobattoLegendre
from FIAT.gauss_legendre import GaussLegendre
from FIAT.morley import Morley
from FIAT.nedelec import Nedelec
from FIAT.nedelec_second_kind import NedelecSecondKind
from FIAT.P0 import P0
from FIAT.raviart_thomas import RaviartThomas
from FIAT.crouzeix_raviart import CrouzeixRaviart
from FIAT.regge import Regge
from FIAT.hellan_herrmann_johnson import HellanHerrmannJohnson
from FIAT.bubble import Bubble
from FIAT.tensor_product import TensorProductElement
from FIAT.enriched import EnrichedElement
from FIAT.nodal_enriched import NodalEnrichedElement
from FIAT.discontinuous import DiscontinuousElement
<<<<<<< HEAD
from FIAT.hdiv_trace import HDivTrace
from FIAT.restricted import RestrictedElement  # noqa
from FIAT.hellan_herrmann_johnson import HellanHerrmannJohnson
=======
from FIAT.trace_hdiv import HDivTrace
from FIAT.restricted import RestrictedElement             # noqa: F401
>>>>>>> 34c8b079

# Important functionality
from FIAT.quadrature import make_quadrature               # noqa: F401
from FIAT.quadrature_schemes import create_quadrature     # noqa: F401
from FIAT.reference_element import ufc_cell, ufc_simplex  # noqa: F401
from FIAT.hdivcurl import Hdiv, Hcurl                     # noqa: F401

__version__ = "2016.2.0.dev0"

# List of supported elements and mapping to element classes
supported_elements = {"Argyris": Argyris,
                      "Brezzi-Douglas-Marini": BrezziDouglasMarini,
                      "Brezzi-Douglas-Fortin-Marini": BrezziDouglasFortinMarini,
                      "Bubble": Bubble,
                      "Crouzeix-Raviart": CrouzeixRaviart,
                      "Discontinuous Lagrange": DiscontinuousLagrange,
                      "Discontinuous Taylor": DiscontinuousTaylor,
                      "Discontinuous Raviart-Thomas": DiscontinuousRaviartThomas,
                      "Hermite": CubicHermite,
                      "Lagrange": Lagrange,
                      "Gauss-Lobatto-Legendre": GaussLobattoLegendre,
                      "Gauss-Legendre": GaussLegendre,
                      "Morley": Morley,
                      "Nedelec 1st kind H(curl)": Nedelec,
                      "Nedelec 2nd kind H(curl)": NedelecSecondKind,
                      "Raviart-Thomas": RaviartThomas,
                      "Regge": Regge,
                      "EnrichedElement": EnrichedElement,
                      "NodalEnrichedElement": NodalEnrichedElement,
                      "TensorProductElement": TensorProductElement,
                      "BrokenElement": DiscontinuousElement,
                      "HDiv Trace": HDivTrace,
                      "Hellan-Herrmann-Johnson": HellanHerrmannJohnson}

# List of extra elements
extra_elements = {"P0": P0,
                  "Quintic Argyris": QuinticArgyris}<|MERGE_RESOLUTION|>--- conflicted
+++ resolved
@@ -5,11 +5,7 @@
 from __future__ import absolute_import, print_function, division
 
 # Import finite element classes
-<<<<<<< HEAD
-from FIAT.finite_element import FiniteElement, CiarletElement  # noqa
-=======
-from FIAT.finite_element import FiniteElement  # noqa: F401
->>>>>>> 34c8b079
+from FIAT.finite_element import FiniteElement, CiarletElement  # noqa: F401
 from FIAT.argyris import Argyris
 from FIAT.argyris import QuinticArgyris
 from FIAT.brezzi_douglas_marini import BrezziDouglasMarini
@@ -34,14 +30,8 @@
 from FIAT.enriched import EnrichedElement
 from FIAT.nodal_enriched import NodalEnrichedElement
 from FIAT.discontinuous import DiscontinuousElement
-<<<<<<< HEAD
 from FIAT.hdiv_trace import HDivTrace
-from FIAT.restricted import RestrictedElement  # noqa
-from FIAT.hellan_herrmann_johnson import HellanHerrmannJohnson
-=======
-from FIAT.trace_hdiv import HDivTrace
 from FIAT.restricted import RestrictedElement             # noqa: F401
->>>>>>> 34c8b079
 
 # Important functionality
 from FIAT.quadrature import make_quadrature               # noqa: F401
