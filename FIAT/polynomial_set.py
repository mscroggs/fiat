# Copyright (C) 2008-2012 Robert C. Kirby (Texas Tech University)
#
# This file is part of FIAT.
#
# FIAT is free software: you can redistribute it and/or modify
# it under the terms of the GNU Lesser General Public License as published by
# the Free Software Foundation, either version 3 of the License, or
# (at your option) any later version.
#
# FIAT is distributed in the hope that it will be useful,
# but WITHOUT ANY WARRANTY; without even the implied warranty of
# MERCHANTABILITY or FITNESS FOR A PARTICULAR PURPOSE. See the
# GNU Lesser General Public License for more details.
#
# You should have received a copy of the GNU Lesser General Public License
# along with FIAT. If not, see <http://www.gnu.org/licenses/>.

# polynomial sets
# basic interface:
# -- defined over some reference element
# -- need to be able to tabulate (jets)
# -- type of entry: could by scalar, numpy array, or object-value
#    (such as symmetric tensors, as long as they can be converted <-->
#    with 1d arrays)
# Don't need the "Polynomial" class we had before, provided that
# we have an interface for defining sets of functionals (moments against
# an entire set of polynomials)

from __future__ import absolute_import

import numpy
from FIAT import expansions
from FIAT.functional import index_iterator


def mis(m, n):
    """returns all m-tuples of nonnegative integers that sum up to n."""

    if m == 1:
        return [(n,)]
    elif n == 0:
        return [tuple([0] * m)]
    else:
        return [tuple([n - i] + list(foo))
                for i in range(n + 1)
                for foo in mis(m - 1, i)]


# We order coeffs by C_{i,j,k}
# where i is the index into the polynomial set,
# j may be an empty tuple (scalar polynomials)
#   or else a vector/tensor
# k is the expansion function
# so if I have all bfs at a given point x in an array bf,
# then dot(coeffs, bf) gives the array of bfs
class PolynomialSet(object):
    """Implements a set of polynomials as linear combinations of an
    expansion set over a reference element.

    :param ref_el: the reference element

    :param degree: an order labeling the space

    :param embedded_degree: the degree of polynomial expansion basis \
that must be used to evaluate this space

    :param coeffs: A numpy array containing the coefficients of the \
expansion basis for each member of the set.  Coeffs is ordered by \
coeffs[i,j,k] where i is the label of the member, k is the label \
of the expansion function, and j is a (possibly empty) tuple \
giving the index for a vector- ortensor-valued function.

    """

    def __init__(self, ref_el, degree, embedded_degree, expansion_set, coeffs, dmats):
        self.ref_el = ref_el
        self.num_members = coeffs.shape[0]
        self.degree = degree
        self.embedded_degree = embedded_degree
        self.expansion_set = expansion_set
        self.coeffs = coeffs
        self.dmats = dmats

    def tabulate_new(self, pts):
        return numpy.dot(self.coeffs,
                         self.expansion_set.tabulate(self.embedded_degree, pts))

    def tabulate(self, pts, jet_order=0):
        """Returns the values of the polynomial set."""
        result = {}
        base_vals = self.expansion_set.tabulate(self.embedded_degree, pts)
        for i in range(jet_order + 1):
            alphas = mis(self.ref_el.get_spatial_dimension(), i)
            for alpha in alphas:
                D = form_matrix_product(self.dmats, alpha)
                result[alpha] = numpy.dot(self.coeffs,
                                          numpy.dot(numpy.transpose(D),
                                                    base_vals))
        return result

    def get_expansion_set(self):
        return self.expansion_set

    def get_coeffs(self):
        return self.coeffs

    def get_num_members(self):
        return self.num_members

    def get_degree(self):
        return self.degree

    def get_embedded_degree(self):
        return self.embedded_degree

    def get_dmats(self):
        return self.dmats

    def get_reference_element(self):
        return self.ref_el

    def get_shape(self):
        """Returns the shape of phi(x), where () corresponds to scalar (2,) a
        vector of length 2, etc

        """
        return self.coeffs.shape[1:-1]

    def take(self, items):
        """Extracts subset of polynomials given by items."""
        new_coeffs = numpy.take(self.get_coeffs(), items, 0)
        return PolynomialSet(self.ref_el, self.degree, self.embedded_degree,
                             self.expansion_set, new_coeffs, self.dmats)


class ONPolynomialSet(PolynomialSet):
<<<<<<< HEAD
    """Constructs an orthonormal basis out of expansion set by having an
    identity matrix of coefficients.  Can be used to specify ON bases
    for vector- and tensor-valued sets as well.

    """
=======
    """Constructs an orthonormal basis out of expansion set by having
    an identity matrix of coefficients.  Can be used to specify ON
    bases  for vector- and tensor-valued sets as well."""

>>>>>>> c84d5ce8
    def __init__(self, ref_el, degree, shape=tuple()):

        if shape == tuple():
            num_components = 1
        else:
            flat_shape = numpy.ravel(shape)
            num_components = numpy.prod(flat_shape)
        num_exp_functions = expansions.polynomial_dimension(ref_el, degree)
        num_members = num_components * num_exp_functions
        embedded_degree = degree
        expansion_set = expansions.get_expansion_set(ref_el)
        sd = ref_el.get_spatial_dimension()

        # set up coefficients
        coeffs_shape = tuple([num_members] + list(shape) + [num_exp_functions])
        coeffs = numpy.zeros(coeffs_shape, "d")

        # use functional's index_iterator function
        cur_bf = 0

        if shape == tuple():
            coeffs = numpy.eye(num_members)
        else:
            for idx in index_iterator(shape):
                n = expansions.polynomial_dimension(ref_el, embedded_degree)
                for exp_bf in range(n):
                    cur_idx = tuple([cur_bf] + list(idx) + [exp_bf])
                    coeffs[cur_idx] = 1.0
                    cur_bf += 1

        # construct dmats
        if degree == 0:
            dmats = [numpy.array([[0.0]], "d") for i in range(sd)]
        else:
            pts = ref_el.make_points(sd, 0, degree + sd + 1)

            v = numpy.transpose(expansion_set.tabulate(degree, pts))
            vinv = numpy.linalg.inv(v)

<<<<<<< HEAD

=======
>>>>>>> c84d5ce8
            dv = expansion_set.tabulate_derivatives(degree, pts)
            dtildes = [[[a[1][i] for a in dvrow] for dvrow in dv]
                       for i in range(sd)]

            dmats = [numpy.dot(vinv, numpy.transpose(dtilde))
                     for dtilde in dtildes]

        PolynomialSet.__init__(self, ref_el, degree, embedded_degree,
                               expansion_set, coeffs, dmats)


def project(f, U, Q):
    """Computes the expansion coefficients of f in terms of the members of
    a polynomial set U.  Numerical integration is performed by
    quadrature rule Q.

    """
    pts = Q.get_points()
    wts = Q.get_weights()
    f_at_qps = [f(x) for x in pts]
    U_at_qps = U.tabulate(pts)
    coeffs = numpy.array([sum(wts * f_at_qps * phi) for phi in U_at_qps])
    return coeffs


def form_matrix_product(mats, alpha):
    """forms product over mats[i]**alpha[i]"""
    m = mats[0].shape[0]
    result = numpy.eye(m)
    for i in range(len(alpha)):
        for j in range(alpha[i]):
            result = numpy.dot(mats[i], result)
    return result


def polynomial_set_union_normalized(A, B):
    """Given polynomial sets A and B, constructs a new polynomial set
    whose span is the same as that of span(A) union span(B).  It may
    not contain any of the same members of the set, as we construct a
    span via SVD.

    """
    new_coeffs = numpy.array(list(A.coeffs) + list(B.coeffs))
    func_shape = new_coeffs.shape[1:]
    if len(func_shape) == 1:
        (u, sig, vt) = numpy.linalg.svd(new_coeffs)
        num_sv = len([s for s in sig if abs(s) > 1.e-10])
        coeffs = vt[:num_sv]
    else:
        new_shape0 = new_coeffs.shape[0]
        new_shape1 = numpy.prod(func_shape)
        newshape = (new_shape0, new_shape1)
        nc = numpy.reshape(new_coeffs, newshape)
        (u, sig, vt) = numpy.linalg.svd(nc, 1)
        num_sv = len([s for s in sig if abs(s) > 1.e-10])

        coeffs = numpy.reshape(vt[:num_sv], tuple([num_sv] + list(func_shape)))

    return PolynomialSet(A.get_reference_element(),
                         A.get_degree(),
                         A.get_embedded_degree(),
                         A.get_expansion_set(),
                         coeffs,
                         A.get_dmats())


class ONSymTensorPolynomialSet(PolynomialSet):
    """Constructs an orthonormal basis for symmetric-tensor-valued
    polynomials on a reference element.

    """

    def __init__(self, ref_el, degree, size=None):

        sd = ref_el.get_spatial_dimension()
        if size is None:
            size = sd

        shape = (size, size)
        num_exp_functions = expansions.polynomial_dimension(ref_el, degree)
        num_components = size * (size + 1) // 2
        num_members = num_components * num_exp_functions
        embedded_degree = degree
        expansion_set = expansions.get_expansion_set(ref_el)

        # set up coefficients for symmetric tensors
        coeffs_shape = tuple([num_members] + list(shape) + [num_exp_functions])
        coeffs = numpy.zeros(coeffs_shape, "d")
        cur_bf = 0
        for [i, j] in index_iterator(shape):
            n = expansions.polynomial_dimension(ref_el, embedded_degree)
            if i == j:
                for exp_bf in range(n):
                    cur_idx = tuple([cur_bf] + [i, j] + [exp_bf])
                    coeffs[cur_idx] = 1.0
                    cur_bf += 1
            elif i < j:
                for exp_bf in range(n):
                    cur_idx = tuple([cur_bf] + [i, j] + [exp_bf])
                    coeffs[cur_idx] = 1.0
                    cur_idx = tuple([cur_bf] + [j, i] + [exp_bf])
                    coeffs[cur_idx] = 1.0
                    cur_bf += 1

        # construct dmats. this is the same as ONPolynomialSet.
        pts = ref_el.make_points(sd, 0, degree + sd + 1)
        v = numpy.transpose(expansion_set.tabulate(degree, pts))
        vinv = numpy.linalg.inv(v)
        dv = expansion_set.tabulate_derivatives(degree, pts)
        dtildes = [[[a[1][i] for a in dvrow] for dvrow in dv]
                   for i in range(sd)]
<<<<<<< HEAD
        dmats = [numpy.dot(vinv, numpy.transpose(dtilde))
                 for dtilde in dtildes]
        PolynomialSet.__init__(self, ref_el,
                               degree, embedded_degree,
                               expansion_set, coeffs, dmats)



if __name__ == "__main__":
    from . import reference_element

    T = reference_element.UFCTriangle()
    U = ONPolynomialSet(T, 2)

    print(U.coeffs[0:6, 0:6])

    pts = T.make_lattice(3)

    jet = U.tabulate(pts, 1)
    for alpha in sorted(jet):
        print(alpha)
        print(jet[alpha])
=======
        dmats = [numpy.dot(vinv, numpy.transpose(dtilde)) for dtilde in dtildes]
        PolynomialSet.__init__(self, ref_el, degree, embedded_degree,
                               expansion_set, coeffs, dmats)
>>>>>>> c84d5ce8
<|MERGE_RESOLUTION|>--- conflicted
+++ resolved
@@ -35,7 +35,6 @@
 
 def mis(m, n):
     """returns all m-tuples of nonnegative integers that sum up to n."""
-
     if m == 1:
         return [(n,)]
     elif n == 0:
@@ -56,23 +55,20 @@
 class PolynomialSet(object):
     """Implements a set of polynomials as linear combinations of an
     expansion set over a reference element.
-
-    :param ref_el: the reference element
-
-    :param degree: an order labeling the space
-
-    :param embedded_degree: the degree of polynomial expansion basis \
-that must be used to evaluate this space
-
-    :param coeffs: A numpy array containing the coefficients of the \
-expansion basis for each member of the set.  Coeffs is ordered by \
-coeffs[i,j,k] where i is the label of the member, k is the label \
-of the expansion function, and j is a (possibly empty) tuple \
-giving the index for a vector- ortensor-valued function.
-
-    """
-
-    def __init__(self, ref_el, degree, embedded_degree, expansion_set, coeffs, dmats):
+    ref_el: the reference element
+    degree: an order labeling the space
+    embedded degree: the degree of polynomial expansion basis that
+         must be used to evaluate this space
+    coeffs: A numpy array containing the coefficients of the expansion
+         basis for each member of the set.  Coeffs is ordered by
+         coeffs[i,j,k] where i is the label of the member, k is
+         the label of the expansion function, and j is a (possibly
+         empty) tuple giving the index for a vector- or tensor-valued
+         function.
+    """
+
+    def __init__(self, ref_el, degree, embedded_degree, expansion_set, coeffs,
+                 dmats):
         self.ref_el = ref_el
         self.num_members = coeffs.shape[0]
         self.degree = degree
@@ -120,10 +116,8 @@
         return self.ref_el
 
     def get_shape(self):
-        """Returns the shape of phi(x), where () corresponds to scalar (2,) a
-        vector of length 2, etc
-
-        """
+        """Returns the shape of phi(x), where () corresponds to
+        scalar (2,) a vector of length 2, etc"""
         return self.coeffs.shape[1:-1]
 
     def take(self, items):
@@ -134,18 +128,12 @@
 
 
 class ONPolynomialSet(PolynomialSet):
-<<<<<<< HEAD
     """Constructs an orthonormal basis out of expansion set by having an
     identity matrix of coefficients.  Can be used to specify ON bases
     for vector- and tensor-valued sets as well.
 
     """
-=======
-    """Constructs an orthonormal basis out of expansion set by having
-    an identity matrix of coefficients.  Can be used to specify ON
-    bases  for vector- and tensor-valued sets as well."""
-
->>>>>>> c84d5ce8
+
     def __init__(self, ref_el, degree, shape=tuple()):
 
         if shape == tuple():
@@ -185,10 +173,6 @@
             v = numpy.transpose(expansion_set.tabulate(degree, pts))
             vinv = numpy.linalg.inv(v)
 
-<<<<<<< HEAD
-
-=======
->>>>>>> c84d5ce8
             dv = expansion_set.tabulate_derivatives(degree, pts)
             dtildes = [[[a[1][i] for a in dvrow] for dvrow in dv]
                        for i in range(sd)]
@@ -300,31 +284,6 @@
         dv = expansion_set.tabulate_derivatives(degree, pts)
         dtildes = [[[a[1][i] for a in dvrow] for dvrow in dv]
                    for i in range(sd)]
-<<<<<<< HEAD
-        dmats = [numpy.dot(vinv, numpy.transpose(dtilde))
-                 for dtilde in dtildes]
-        PolynomialSet.__init__(self, ref_el,
-                               degree, embedded_degree,
-                               expansion_set, coeffs, dmats)
-
-
-
-if __name__ == "__main__":
-    from . import reference_element
-
-    T = reference_element.UFCTriangle()
-    U = ONPolynomialSet(T, 2)
-
-    print(U.coeffs[0:6, 0:6])
-
-    pts = T.make_lattice(3)
-
-    jet = U.tabulate(pts, 1)
-    for alpha in sorted(jet):
-        print(alpha)
-        print(jet[alpha])
-=======
         dmats = [numpy.dot(vinv, numpy.transpose(dtilde)) for dtilde in dtildes]
         PolynomialSet.__init__(self, ref_el, degree, embedded_degree,
-                               expansion_set, coeffs, dmats)
->>>>>>> c84d5ce8
+                               expansion_set, coeffs, dmats)