--- conflicted
+++ resolved
@@ -18,20 +18,11 @@
 
 from __future__ import absolute_import, print_function, division
 
-<<<<<<< HEAD
-from FIAT.finite_element import CiarletElement
-from FIAT import Lagrange, dual_set
-from six import iteritems
-
-
-class Bubble(CiarletElement):
-=======
 from FIAT.lagrange import Lagrange
 from FIAT.restricted import RestrictedElement
 
 
 class Bubble(RestrictedElement):
->>>>>>> 34c8b079
     """The Bubble finite element: the interior dofs of the Lagrange FE"""
 
     def __init__(self, ref_el, degree):
@@ -43,4 +34,4 @@
         if len(cell_entity_dofs) == 0:
             raise RuntimeError('Bubble element of degree %d has no dofs' % degree)
 
-        RestrictedElement.__init__(self, element, indices=cell_entity_dofs)+        super(Bubble, self).__init__(element, indices=cell_entity_dofs)