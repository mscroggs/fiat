--- conflicted
+++ resolved
@@ -21,12 +21,12 @@
 from FIAT import morley, reference_element
 import numpy
 
+
 if __name__ == '__main__':
 
     # Let's set up the reference triangle and another one
     Khat = reference_element.UFCTriangle()
 
-<<<<<<< HEAD
     newverts = ((-1.0, 0.0), (42.0, -0.5), (0.0, 1.0))
     newtop = Khat.get_topology()
 
@@ -39,136 +39,69 @@
                                                  Khat.get_vertices())
 
     # build the Morley element on the two triangles
-    Mhat = morley.Morley( Khat )
-    M = morley.Morley( K )
-=======
-K = reference_element.ReferenceElement(reference_element.TRIANGLE,
-                                       newverts,
-                                       newtop)
-
-# Construct the affine mapping between them
-A, b = reference_element.make_affine_mapping(K.get_vertices(),
-                                             Khat.get_vertices())
-
-# build the Morley element on the two triangles
-Mhat = morley.Morley(Khat)
-M = morley.Morley(K)
-
-# get some points on each triangle
-pts_hat = Khat.make_lattice(4, 1)
-pts = K.make_lattice(4, 1)
->>>>>>> c84d5ce8
+    Mhat = morley.Morley(Khat)
+    M = morley.Morley(K)
 
     # get some points on each triangle
-    pts_hat = Khat.make_lattice( 4, 1 )
-    pts = K.make_lattice( 4, 1 )
+    pts_hat = Khat.make_lattice(4, 1)
+    pts = K.make_lattice(4, 1)
 
-<<<<<<< HEAD
-    # as a sanity check on the affine mapping, make sure
-    # pts map to pts_hat
+    # as a sanity check on the affine mapping, make sure pts map to
+    # pts_hat
 
-    for i in range( len( pts ) ):
-        if not numpy.allclose( pts_hat[i], numpy.dot(A, pts[i]) + b):
+    for i in range(len(pts)):
+        if not numpy.allclose(pts_hat[i], numpy.dot(A, pts[i]) + b):
             print("barf")
 
     # Tabulate the Morley basis on each triangle
-    Mhat_tabulated = Mhat.get_nodal_basis().tabulate_new( pts_hat )
-    M_tabulated = M.get_nodal_basis().tabulate_new( pts )
+    Mhat_tabulated = Mhat.get_nodal_basis().tabulate_new(pts_hat)
+    M_tabulated = M.get_nodal_basis().tabulate_new(pts)
 
-    Ainv = numpy.linalg.inv( A )
-    AinvT = numpy.transpose( Ainv )
-=======
-for i in range(len(pts)):
-    if not numpy.allclose(pts_hat[i], numpy.dot(A, pts[i]) + b):
-        print("barf")
+    Ainv = numpy.linalg.inv(A)
+    AinvT = numpy.transpose(Ainv)
 
-# Tabulate the Morley basis on each triangle
-Mhat_tabulated = Mhat.get_nodal_basis().tabulate_new(pts_hat)
-M_tabulated = M.get_nodal_basis().tabulate_new(pts)
+    D = numpy.zeros((6, 9), "d")
+    E = numpy.zeros((9, 6), "d")
 
-Ainv = numpy.linalg.inv(A)
-AinvT = numpy.transpose(Ainv)
-
-D = numpy.zeros((6, 9), "d")
-E = numpy.zeros((9, 6), "d")
->>>>>>> c84d5ce8
-
-    D = numpy.zeros( (6, 9), "d" )
-    E = numpy.zeros( (9, 6), "d" )
-
-<<<<<<< HEAD
     D[0, 0] = 1.0
     D[1, 1] = 1.0
     D[2, 2] = 1.0
-=======
-for i in range(3):
-    n = K.compute_normal(i)
-    t = K.compute_normalized_edge_tangent(i)
-    nhat = Khat.compute_normal(i)
-    l = K.volume_of_subcomplex(1, i)
-    nt = numpy.transpose([n, t])
-    [f, g] = numpy.dot(nhat, numpy.dot(AinvT, nt)) / l
-    D[3 + i, 3 + i] = f
-    D[3 + i, 6 + i] = g
->>>>>>> c84d5ce8
 
     for i in range(3):
         n = K.compute_normal(i)
         t = K.compute_normalized_edge_tangent(i)
         nhat = Khat.compute_normal(i)
         l = K.volume_of_subcomplex(1, i)
-        nt = numpy.transpose( [ n, t ] )
-        [f, g] = numpy.dot( nhat, numpy.dot( AinvT, nt ) ) / l
-        D[3+i, 3+i] = f
-        D[3+i, 6+i] = g
+        nt = numpy.transpose([n, t])
+        [f, g] = numpy.dot(nhat, numpy.dot(AinvT, nt)) / l
+        D[3 + i, 3 + i] = f
+        D[3 + i, 6 + i] = g
 
     for d in D.tolist():
         print(d)
     print()
 
-<<<<<<< HEAD
     for i in range(3):
         E[i, i] = 1.0
 
     for i in range(3):
-        E[3+i, 3+i] = K.volume_of_subcomplex(1, i)
+        E[3 + i, 3 + i] = K.volume_of_subcomplex(1, i)
 
     for i in range(3):
         evids = K.topology[1][i]
-        elen = K.volume_of_subcomplex( 1, i )
-        E[6+i, evids[1]] = 1.0
-        E[6+i, evids[0]] = -1.0
+        elen = K.volume_of_subcomplex(1, i)
+        E[6 + i, evids[1]] = 1.0
+        E[6 + i, evids[0]] = -1.0
 
     print(E)
     print()
-    transform = numpy.dot( D, E )
-    ttrans = numpy.transpose( transform )
+    transform = numpy.dot(D, E)
+    ttrans = numpy.transpose(transform)
 
     for row in ttrans:
         print(row)
     print()
 
     print("max error")
-    print(numpy.max( numpy.abs( numpy.dot( numpy.transpose( transform ), Mhat_tabulated )  - M_tabulated ) ))
-=======
-for i in range(3):
-    E[3 + i, 3 + i] = K.volume_of_subcomplex(1, i)
-
-for i in range(3):
-    evids = K.topology[1][i]
-    elen = K.volume_of_subcomplex(1, i)
-    E[6 + i, evids[1]] = 1.0
-    E[6 + i, evids[0]] = -1.0
-
-print(E)
-print()
-transform = numpy.dot(D, E)
-ttrans = numpy.transpose(transform)
-
-for row in ttrans:
-    print(row)
-print()
-
-print("max error")
-print(numpy.max(numpy.abs(numpy.dot(numpy.transpose(transform), Mhat_tabulated) - M_tabulated)))
->>>>>>> c84d5ce8
+    print(numpy.max(numpy.abs(numpy.dot(numpy.transpose(transform),
+                                        Mhat_tabulated) - M_tabulated)))