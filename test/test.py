# Copyright (C) 2010 Anders Logg
#
# This file is part of FIAT.
#
# FIAT is free software: you can redistribute it and/or modify
# it under the terms of the GNU Lesser General Public License as published by
# the Free Software Foundation, either version 3 of the License, or
# (at your option) any later version.
#
# FIAT is distributed in the hope that it will be useful,
# but WITHOUT ANY WARRANTY; without even the implied warranty of
# MERCHANTABILITY or FITNESS FOR A PARTICULAR PURPOSE. See the
# GNU Lesser General Public License for more details.
#
# You should have received a copy of the GNU Lesser General Public License
# along with FIAT. If not, see <http://www.gnu.org/licenses/>.
#
# First added:  2010-01-31
<<<<<<< HEAD
# Last changed: 2012-10-01

import pickle
from FIAT import supported_elements, make_quadrature, ufc_simplex
from numpy import shape, max, abs

# Combinations of (family, dim, degree) to test
test_cases = (("Lagrange", 2, 1),
              ("Lagrange", 2, 2),
              ("Lagrange", 2, 3),
              ("Lagrange", 3, 1),
              ("Lagrange", 3, 2),
              ("Lagrange", 3, 3),
              ("Discontinuous Lagrange", 2, 0),
              ("Discontinuous Lagrange", 2, 1),
              ("Discontinuous Lagrange", 2, 2),
              ("Discontinuous Lagrange", 3, 0),
              ("Discontinuous Lagrange", 3, 1),
              ("Discontinuous Lagrange", 3, 2),
              ("Brezzi-Douglas-Marini", 2, 1),
              ("Brezzi-Douglas-Marini", 2, 2),
              ("Brezzi-Douglas-Marini", 2, 3),
              ("Brezzi-Douglas-Marini", 3, 1),
              ("Brezzi-Douglas-Marini", 3, 2),
              ("Brezzi-Douglas-Marini", 3, 3),
              ("Brezzi-Douglas-Fortin-Marini", 2, 2),
              ("Raviart-Thomas", 2, 1),
              ("Raviart-Thomas", 2, 2),
              ("Raviart-Thomas", 2, 3),
              ("Raviart-Thomas", 3, 1),
              ("Raviart-Thomas", 3, 2),
              ("Raviart-Thomas", 3, 3),
              ("Discontinuous Raviart-Thomas", 2, 1),
              ("Discontinuous Raviart-Thomas", 2, 2),
              ("Discontinuous Raviart-Thomas", 2, 3),
              ("Discontinuous Raviart-Thomas", 3, 1),
              ("Discontinuous Raviart-Thomas", 3, 2),
              ("Discontinuous Raviart-Thomas", 3, 3),
              ("Nedelec 1st kind H(curl)", 2, 1),
              ("Nedelec 1st kind H(curl)", 2, 2),
              ("Nedelec 1st kind H(curl)", 2, 3),
              ("Nedelec 1st kind H(curl)", 3, 1),
              ("Nedelec 1st kind H(curl)", 3, 2),
              ("Nedelec 1st kind H(curl)", 3, 3),
              ("Nedelec 2nd kind H(curl)", 2, 1),
              ("Nedelec 2nd kind H(curl)", 2, 2),
              ("Nedelec 2nd kind H(curl)", 2, 3),
              ("Nedelec 2nd kind H(curl)", 3, 1),
              ("Nedelec 2nd kind H(curl)", 3, 2),
              ("Nedelec 2nd kind H(curl)", 3, 3),
              ("Crouzeix-Raviart", 2, 1),
              ("Crouzeix-Raviart", 3, 1))
=======
# Last changed: 2014-06-30

import nose
import sys
import json
import numpy

from FIAT import supported_elements, make_quadrature, ufc_simplex, \
    newdubiner, expansions, reference_element, polynomial_set
>>>>>>> d88253e1

# Parameters
tolerance = 1e-8


class NumpyEncoder(json.JSONEncoder):
    def default(self, obj):
        # If numpy array, convert it to a list and store it in a dict.
        if isinstance(obj, numpy.ndarray):
            data = obj.tolist()
            return dict(__ndarray__=data,
                        dtype=str(obj.dtype),
                        shape=obj.shape)
        # Let the base class default method raise the TypeError
        return json.JSONEncoder(self, obj)


def json_numpy_obj_hook(dct):
    # If dict and have '__ndarray__' as a key, convert it back to ndarray.
    if isinstance(dct, dict) and '__ndarray__' in dct:
        return numpy.asarray(dct['__ndarray__']).reshape(dct['shape'])
    return dct


def test_polynomials():
    def create_data():
        ps = polynomial_set.ONPolynomialSet(
            ref_el=reference_element.DefaultTetrahedron(),
            degree=3
            )
        return ps.dmats

    # Try reading reference values
    filename = "reference-polynomials.json"
    try:
        reference = json.load(open(filename, "r"), object_hook=json_numpy_obj_hook)
    except IOError:
        reference = create_data()
        # Store the data for the future
        json.dump(reference, open(filename, "w"), cls=NumpyEncoder)

    dmats = create_data()

    for dmat, reference_dmat in zip(dmats, reference):
        assert (abs(dmat - reference_dmat) < tolerance).all()
    return

def test_polynomials_1D():
    def create_data():
        ps = polynomial_set.ONPolynomialSet(
            ref_el=reference_element.DefaultLine(),
            degree=3
            )
        return ps.dmats

    # Try reading reference values
    filename = "reference-polynomials_1D.json"
    try:
        reference = json.load(open(filename, "r"), object_hook=json_numpy_obj_hook)
    except IOError:
        reference = create_data()
        # Store the data for the future
        json.dump(reference, open(filename, "w"), cls=NumpyEncoder)

    dmats = create_data()

    for dmat, reference_dmat in zip(dmats, reference):
        assert (abs(dmat - reference_dmat) < tolerance).all()
    return


def test_expansions():
    def create_data():
        E = reference_element.DefaultTriangle()
        k = 3
        pts = E.make_lattice(k)
        Phis = expansions.get_expansion_set(E)
        phis = Phis.tabulate(k, pts)
        dphis = Phis.tabulate_derivatives(k, pts)
        return phis, dphis

    # Try reading reference values
    filename = "reference-expansions.json"
    try:
        reference = json.load(open(filename, "r"), object_hook=json_numpy_obj_hook)
    except IOError:
        reference = create_data()
        # Convert reference to list of int
        json.dump(reference, open(filename, "w"), cls=NumpyEncoder)

    table_phi, table_dphi = create_data()
    reference_table_phi, reference_table_dphi = reference

    # Test raw point data
    diff = numpy.array(table_phi) - numpy.array(reference_table_phi)
    assert (abs(diff) < tolerance).all()

    # Test derivative values
    for entry, reference_entry in zip(table_dphi, reference_table_dphi):
        for point, reference_point in zip(entry, reference_entry):
            value, gradient = point[0], point[1]
            reference_value, reference_gradient = \
                reference_point[0], reference_point[1]
            assert abs(value - reference_value) < tolerance
            diff = numpy.array(gradient) - numpy.array(reference_gradient)
            assert (abs(diff) < tolerance).all()
    return


def test_expansions_jet():
    def create_data():
        latticeK = 2
        n = 1
        order = 2
        E = reference_element.DefaultTetrahedron()
        pts = E.make_lattice(latticeK)
        F = expansions.TetrahedronExpansionSet(E)
        return F.tabulate_jet(n, pts, order)

    filename = "reference-expansions-jet.json"
    try:
        reference_jet = json.load(open(filename, "r"), object_hook=json_numpy_obj_hook)
    except IOError:
        reference_jet = create_data()
        # Store the data for the future
        json.dump(reference_jet, open(filename, "w"), cls=NumpyEncoder)

    # Test jet data
    data = create_data()
    reference_data = reference_jet
    for datum, reference_datum in zip(data, reference_data):
        diff = numpy.array(datum) - numpy.array(reference_datum)
        assert (abs(diff) < tolerance).all()

    return


def test_newdubiner():
    def create_data():
        latticeK = 2
        D = 3
        pts = newdubiner.make_tetrahedron_lattice(latticeK, float)
        return newdubiner.tabulate_tetrahedron_derivatives(D, pts, float)

    # Try reading reference values
    filename = "reference-newdubiner.json"
    try:
        reference = json.load(open(filename, "r"), object_hook=json_numpy_obj_hook)
    except IOError:
        reference = create_data()
        # Convert reference to list of int
        json.dump(reference, open(filename, "w"), cls=NumpyEncoder)

    # Actually perform the test
    table = create_data()

    for data, reference_data in zip(table, reference):
        for point, reference_point in zip(data, reference_data):
            for k in range(2):
                diff = numpy.array(point[k]) - numpy.array(reference_point[k])
                assert (abs(diff) < tolerance).all()
    return


def test_newdubiner_jet():
    def create_data():
        latticeK = 2
        D = 3
        n = 1
        order = 2
        pts = newdubiner.make_tetrahedron_lattice(latticeK, float)
        return newdubiner.tabulate_jet(D, n, pts, order, float)

    filename = "reference-newdubiner-jet.json"
    try:
        reference_jet = json.load(open(filename, "r"), object_hook=json_numpy_obj_hook)
    except IOError:
        reference_jet = create_data()
        # Store the data for the future
        json.dump(reference_jet, open(filename, "w"), cls=NumpyEncoder)

    table_jet = create_data()
    for datum, reference_datum in zip(table_jet, reference_jet):
        for entry, reference_entry in zip(datum, reference_datum):
            for k in range(3):
                diff = numpy.array(entry[k]) - numpy.array(reference_entry[k])
                assert (abs(diff) < tolerance).all()

    return


def test_quadrature():
    num_points = 3
    max_derivative = 3
    # Combinations of (family, dim, degree) to test
    test_cases = (
        ("Lagrange", 2, 1),
        ("Lagrange", 2, 2),
        ("Lagrange", 2, 3),
        ("Lagrange", 3, 1),
        ("Lagrange", 3, 2),
        ("Lagrange", 3, 3),
        ("Discontinuous Lagrange", 2, 0),
        ("Discontinuous Lagrange", 2, 1),
        ("Discontinuous Lagrange", 2, 2),
        ("Discontinuous Lagrange", 3, 0),
        ("Discontinuous Lagrange", 3, 1),
        ("Discontinuous Lagrange", 3, 2),
        ("Brezzi-Douglas-Marini", 2, 1),
        ("Brezzi-Douglas-Marini", 2, 2),
        ("Brezzi-Douglas-Marini", 2, 3),
        ("Brezzi-Douglas-Marini", 3, 1),
        ("Brezzi-Douglas-Marini", 3, 2),
        ("Brezzi-Douglas-Marini", 3, 3),
        ("Brezzi-Douglas-Fortin-Marini", 2, 2),
        ("Raviart-Thomas", 2, 1),
        ("Raviart-Thomas", 2, 2),
        ("Raviart-Thomas", 2, 3),
        ("Raviart-Thomas", 3, 1),
        ("Raviart-Thomas", 3, 2),
        ("Raviart-Thomas", 3, 3),
        ("Discontinuous Raviart-Thomas", 2, 1),
        ("Discontinuous Raviart-Thomas", 2, 2),
        ("Discontinuous Raviart-Thomas", 2, 3),
        ("Discontinuous Raviart-Thomas", 3, 1),
        ("Discontinuous Raviart-Thomas", 3, 2),
        ("Discontinuous Raviart-Thomas", 3, 3),
        ("Nedelec 1st kind H(curl)", 2, 1),
        ("Nedelec 1st kind H(curl)", 2, 2),
        ("Nedelec 1st kind H(curl)", 2, 3),
        ("Nedelec 1st kind H(curl)", 3, 1),
        ("Nedelec 1st kind H(curl)", 3, 2),
        ("Nedelec 1st kind H(curl)", 3, 3),
        ("Nedelec 2nd kind H(curl)", 2, 1),
        ("Nedelec 2nd kind H(curl)", 2, 2),
        ("Nedelec 2nd kind H(curl)", 2, 3),
        ("Nedelec 2nd kind H(curl)", 3, 1),
        ("Nedelec 2nd kind H(curl)", 3, 2),
        ("Nedelec 2nd kind H(curl)", 3, 3),
        ("Crouzeix-Raviart", 2, 1),
        ("Crouzeix-Raviart", 3, 1)
        )

    def create_data(family, dim, degree):
        '''Create the reference data.
        '''
        # Get domain and element class
        domain = ufc_simplex(dim)
        ElementClass = supported_elements[family]
        # Create element|
        element = ElementClass(domain, degree)
        # Create quadrature points
        quad_rule = make_quadrature(domain, num_points)
        points = quad_rule.get_points()
        # Tabulate at quadrature points
        table = element.tabulate(max_derivative, points)
        return table

    def _perform_test(family, dim, degree, reference_table):
        '''Test against reference data.
        '''
        table = create_data(family, dim, degree)
        # Check against reference
        for dtuple in reference_table:
            assert eval(dtuple) in table
            assert table[eval(dtuple)].shape == reference_table[dtuple].shape
            diff = table[eval(dtuple)] - reference_table[dtuple]
            assert (abs(diff) < tolerance).all()
        return

    # Try reading reference values
    filename = "reference.json"

    try:
        reference = json.load(open(filename, "r"), object_hook=json_numpy_obj_hook)
    except IOError:
        reference = {}
        for test_case in test_cases:
            family, dim, degree = test_case
            ref = dict([(str(k), v) for k, v in create_data(family, dim, degree).items()])
            reference[str(test_case)] = ref
        # Store the data for the future
        json.dump(reference, open(filename, "w"), cls=NumpyEncoder)

    for test_case in test_cases:
        family, dim, degree = test_case
        yield _perform_test, family, dim, degree, reference[str(test_case)]


if __name__ == "__main__":
<<<<<<< HEAD
    import sys, TFEtest
    sys.exit(test() or TFEtest.test())
=======
    nose.main()
>>>>>>> d88253e1
<|MERGE_RESOLUTION|>--- conflicted
+++ resolved
@@ -16,60 +16,6 @@
 # along with FIAT. If not, see <http://www.gnu.org/licenses/>.
 #
 # First added:  2010-01-31
-<<<<<<< HEAD
-# Last changed: 2012-10-01
-
-import pickle
-from FIAT import supported_elements, make_quadrature, ufc_simplex
-from numpy import shape, max, abs
-
-# Combinations of (family, dim, degree) to test
-test_cases = (("Lagrange", 2, 1),
-              ("Lagrange", 2, 2),
-              ("Lagrange", 2, 3),
-              ("Lagrange", 3, 1),
-              ("Lagrange", 3, 2),
-              ("Lagrange", 3, 3),
-              ("Discontinuous Lagrange", 2, 0),
-              ("Discontinuous Lagrange", 2, 1),
-              ("Discontinuous Lagrange", 2, 2),
-              ("Discontinuous Lagrange", 3, 0),
-              ("Discontinuous Lagrange", 3, 1),
-              ("Discontinuous Lagrange", 3, 2),
-              ("Brezzi-Douglas-Marini", 2, 1),
-              ("Brezzi-Douglas-Marini", 2, 2),
-              ("Brezzi-Douglas-Marini", 2, 3),
-              ("Brezzi-Douglas-Marini", 3, 1),
-              ("Brezzi-Douglas-Marini", 3, 2),
-              ("Brezzi-Douglas-Marini", 3, 3),
-              ("Brezzi-Douglas-Fortin-Marini", 2, 2),
-              ("Raviart-Thomas", 2, 1),
-              ("Raviart-Thomas", 2, 2),
-              ("Raviart-Thomas", 2, 3),
-              ("Raviart-Thomas", 3, 1),
-              ("Raviart-Thomas", 3, 2),
-              ("Raviart-Thomas", 3, 3),
-              ("Discontinuous Raviart-Thomas", 2, 1),
-              ("Discontinuous Raviart-Thomas", 2, 2),
-              ("Discontinuous Raviart-Thomas", 2, 3),
-              ("Discontinuous Raviart-Thomas", 3, 1),
-              ("Discontinuous Raviart-Thomas", 3, 2),
-              ("Discontinuous Raviart-Thomas", 3, 3),
-              ("Nedelec 1st kind H(curl)", 2, 1),
-              ("Nedelec 1st kind H(curl)", 2, 2),
-              ("Nedelec 1st kind H(curl)", 2, 3),
-              ("Nedelec 1st kind H(curl)", 3, 1),
-              ("Nedelec 1st kind H(curl)", 3, 2),
-              ("Nedelec 1st kind H(curl)", 3, 3),
-              ("Nedelec 2nd kind H(curl)", 2, 1),
-              ("Nedelec 2nd kind H(curl)", 2, 2),
-              ("Nedelec 2nd kind H(curl)", 2, 3),
-              ("Nedelec 2nd kind H(curl)", 3, 1),
-              ("Nedelec 2nd kind H(curl)", 3, 2),
-              ("Nedelec 2nd kind H(curl)", 3, 3),
-              ("Crouzeix-Raviart", 2, 1),
-              ("Crouzeix-Raviart", 3, 1))
-=======
 # Last changed: 2014-06-30
 
 import nose
@@ -79,7 +25,6 @@
 
 from FIAT import supported_elements, make_quadrature, ufc_simplex, \
     newdubiner, expansions, reference_element, polynomial_set
->>>>>>> d88253e1
 
 # Parameters
 tolerance = 1e-8
@@ -370,9 +315,4 @@
 
 
 if __name__ == "__main__":
-<<<<<<< HEAD
-    import sys, TFEtest
-    sys.exit(test() or TFEtest.test())
-=======
-    nose.main()
->>>>>>> d88253e1
+    nose.main()